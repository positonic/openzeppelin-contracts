const { constants, expectEvent, expectRevert } = require('@openzeppelin/test-helpers');
const { expect } = require('chai');
const ethSigUtil = require('eth-sig-util');
const Wallet = require('ethereumjs-wallet').default;
const { fromRpcSig } = require('ethereumjs-util');

const Enums = require('../helpers/enums');
<<<<<<< HEAD
const { getChainId } = require('../helpers/chainid');
const { EIP712Domain } = require('../helpers/eip712');
=======
const { getDomain, domainType } = require('../helpers/eip712');
>>>>>>> 1642b663
const { GovernorHelper } = require('../helpers/governance');
const { clockFromReceipt } = require('../helpers/time');

const { shouldSupportInterfaces } = require('../utils/introspection/SupportsInterface.behavior');
const { shouldBehaveLikeEIP6372 } = require('./utils/EIP6372.behavior');

const Governor = artifacts.require('$GovernorMock');
const CallReceiver = artifacts.require('CallReceiverMock');
const ERC721 = artifacts.require('$ERC721');
const ERC1155 = artifacts.require('$ERC1155');

const TOKENS = [
  { Token: artifacts.require('$ERC20Votes'), mode: 'blocknumber' },
  { Token: artifacts.require('$ERC20VotesTimestampMock'), mode: 'timestamp' },
  { Token: artifacts.require('$ERC20VotesLegacyMock'), mode: 'blocknumber' },
];

contract('Governor', function (accounts) {
  const [owner, proposer, voter1, voter2, voter3, voter4] = accounts;

  const name = 'OZ-Governor';
  const tokenName = 'MockToken';
  const tokenSymbol = 'MTKN';
  const tokenSupply = web3.utils.toWei('100');
  const votingDelay = web3.utils.toBN(4);
  const votingPeriod = web3.utils.toBN(16);
  const value = web3.utils.toWei('1');

<<<<<<< HEAD
  beforeEach(async function () {
    this.chainId = await getChainId();
    this.token = await Token.new(tokenName, tokenSymbol, tokenName, version);
    this.mock = await Governor.new(
      name, // name
      votingDelay, // initialVotingDelay
      votingPeriod, // initialVotingPeriod
      0, // initialProposalThreshold
      this.token.address, // tokenAddress
      10, // quorumNumeratorValue
    );
    this.receiver = await CallReceiver.new();

    this.helper = new GovernorHelper(this.mock);

    await web3.eth.sendTransaction({ from: owner, to: this.mock.address, value });

    await this.token.$_mint(owner, tokenSupply);
    await this.helper.delegate({ token: this.token, to: voter1, value: web3.utils.toWei('10') }, { from: owner });
    await this.helper.delegate({ token: this.token, to: voter2, value: web3.utils.toWei('7') }, { from: owner });
    await this.helper.delegate({ token: this.token, to: voter3, value: web3.utils.toWei('5') }, { from: owner });
    await this.helper.delegate({ token: this.token, to: voter4, value: web3.utils.toWei('2') }, { from: owner });

    this.proposal = this.helper.setProposal(
      [
        {
          target: this.receiver.address,
          data: this.receiver.contract.methods.mockFunction().encodeABI(),
          value,
        },
      ],
      '<proposal description>',
    );
  });

  shouldSupportInterfaces(['ERC165', 'ERC1155Receiver', 'Governor', 'GovernorWithParams']);

  it('deployment check', async function () {
    expect(await this.mock.name()).to.be.equal(name);
    expect(await this.mock.token()).to.be.equal(this.token.address);
    expect(await this.mock.votingDelay()).to.be.bignumber.equal(votingDelay);
    expect(await this.mock.votingPeriod()).to.be.bignumber.equal(votingPeriod);
    expect(await this.mock.quorum(0)).to.be.bignumber.equal('0');
    expect(await this.mock.COUNTING_MODE()).to.be.equal('support=bravo&quorum=for,abstain');
  });

  it('nominal workflow', async function () {
    // Before
    expect(await this.mock.hasVoted(this.proposal.id, owner)).to.be.equal(false);
    expect(await this.mock.hasVoted(this.proposal.id, voter1)).to.be.equal(false);
    expect(await this.mock.hasVoted(this.proposal.id, voter2)).to.be.equal(false);
    expect(await web3.eth.getBalance(this.mock.address)).to.be.bignumber.equal(value);
    expect(await web3.eth.getBalance(this.receiver.address)).to.be.bignumber.equal('0');

    // Run proposal
    const txPropose = await this.helper.propose({ from: proposer });

    expectEvent(txPropose, 'ProposalCreated', {
      proposalId: this.proposal.id,
      proposer,
      targets: this.proposal.targets,
      // values: this.proposal.values,
      signatures: this.proposal.signatures,
      calldatas: this.proposal.data,
      startBlock: new BN(txPropose.receipt.blockNumber).add(votingDelay),
      endBlock: new BN(txPropose.receipt.blockNumber).add(votingDelay).add(votingPeriod),
      description: this.proposal.description,
    });

    await this.helper.waitForSnapshot();

    expectEvent(
      await this.helper.vote({ support: Enums.VoteType.For, reason: 'This is nice' }, { from: voter1 }),
      'VoteCast',
      {
        voter: voter1,
        support: Enums.VoteType.For,
        reason: 'This is nice',
        weight: web3.utils.toWei('10'),
      },
    );

    expectEvent(await this.helper.vote({ support: Enums.VoteType.For }, { from: voter2 }), 'VoteCast', {
      voter: voter2,
      support: Enums.VoteType.For,
      weight: web3.utils.toWei('7'),
    });
=======
  for (const { mode, Token } of TOKENS) {
    describe(`using ${Token._json.contractName}`, function () {
      beforeEach(async function () {
        this.chainId = await web3.eth.getChainId();
        this.token = await Token.new(tokenName, tokenSymbol, tokenName);
        this.mock = await Governor.new(
          name, // name
          votingDelay, // initialVotingDelay
          votingPeriod, // initialVotingPeriod
          0, // initialProposalThreshold
          this.token.address, // tokenAddress
          10, // quorumNumeratorValue
        );
        this.receiver = await CallReceiver.new();
>>>>>>> 1642b663

        this.helper = new GovernorHelper(this.mock, mode);

        await web3.eth.sendTransaction({ from: owner, to: this.mock.address, value });

        await this.token.$_mint(owner, tokenSupply);
        await this.helper.delegate({ token: this.token, to: voter1, value: web3.utils.toWei('10') }, { from: owner });
        await this.helper.delegate({ token: this.token, to: voter2, value: web3.utils.toWei('7') }, { from: owner });
        await this.helper.delegate({ token: this.token, to: voter3, value: web3.utils.toWei('5') }, { from: owner });
        await this.helper.delegate({ token: this.token, to: voter4, value: web3.utils.toWei('2') }, { from: owner });

        this.proposal = this.helper.setProposal(
          [
            {
              target: this.receiver.address,
              data: this.receiver.contract.methods.mockFunction().encodeABI(),
              value,
            },
          ],
          '<proposal description>',
        );
      });

      shouldSupportInterfaces(['ERC165', 'ERC1155Receiver', 'Governor', 'GovernorWithParams', 'GovernorCancel']);
      shouldBehaveLikeEIP6372(mode);

      it('deployment check', async function () {
        expect(await this.mock.name()).to.be.equal(name);
        expect(await this.mock.token()).to.be.equal(this.token.address);
        expect(await this.mock.votingDelay()).to.be.bignumber.equal(votingDelay);
        expect(await this.mock.votingPeriod()).to.be.bignumber.equal(votingPeriod);
        expect(await this.mock.quorum(0)).to.be.bignumber.equal('0');
        expect(await this.mock.COUNTING_MODE()).to.be.equal('support=bravo&quorum=for,abstain');
      });

      it('nominal workflow', async function () {
        // Before
        expect(await this.mock.proposalProposer(this.proposal.id)).to.be.equal(constants.ZERO_ADDRESS);
        expect(await this.mock.hasVoted(this.proposal.id, owner)).to.be.equal(false);
        expect(await this.mock.hasVoted(this.proposal.id, voter1)).to.be.equal(false);
        expect(await this.mock.hasVoted(this.proposal.id, voter2)).to.be.equal(false);
        expect(await web3.eth.getBalance(this.mock.address)).to.be.bignumber.equal(value);
        expect(await web3.eth.getBalance(this.receiver.address)).to.be.bignumber.equal('0');

        // Run proposal
        const txPropose = await this.helper.propose({ from: proposer });

        expectEvent(txPropose, 'ProposalCreated', {
          proposalId: this.proposal.id,
          proposer,
          targets: this.proposal.targets,
          // values: this.proposal.values,
          signatures: this.proposal.signatures,
          calldatas: this.proposal.data,
          voteStart: web3.utils.toBN(await clockFromReceipt[mode](txPropose.receipt)).add(votingDelay),
          voteEnd: web3.utils
            .toBN(await clockFromReceipt[mode](txPropose.receipt))
            .add(votingDelay)
            .add(votingPeriod),
          description: this.proposal.description,
        });

        await this.helper.waitForSnapshot();

        expectEvent(
          await this.helper.vote({ support: Enums.VoteType.For, reason: 'This is nice' }, { from: voter1 }),
          'VoteCast',
          {
            voter: voter1,
            support: Enums.VoteType.For,
            reason: 'This is nice',
            weight: web3.utils.toWei('10'),
          },
        );

        expectEvent(await this.helper.vote({ support: Enums.VoteType.For }, { from: voter2 }), 'VoteCast', {
          voter: voter2,
          support: Enums.VoteType.For,
          weight: web3.utils.toWei('7'),
        });

        expectEvent(await this.helper.vote({ support: Enums.VoteType.Against }, { from: voter3 }), 'VoteCast', {
          voter: voter3,
          support: Enums.VoteType.Against,
          weight: web3.utils.toWei('5'),
        });

        expectEvent(await this.helper.vote({ support: Enums.VoteType.Abstain }, { from: voter4 }), 'VoteCast', {
          voter: voter4,
          support: Enums.VoteType.Abstain,
          weight: web3.utils.toWei('2'),
        });

        await this.helper.waitForDeadline();

        const txExecute = await this.helper.execute();

        expectEvent(txExecute, 'ProposalExecuted', { proposalId: this.proposal.id });

        await expectEvent.inTransaction(txExecute.tx, this.receiver, 'MockFunctionCalled');

        // After
        expect(await this.mock.proposalProposer(this.proposal.id)).to.be.equal(proposer);
        expect(await this.mock.hasVoted(this.proposal.id, owner)).to.be.equal(false);
        expect(await this.mock.hasVoted(this.proposal.id, voter1)).to.be.equal(true);
        expect(await this.mock.hasVoted(this.proposal.id, voter2)).to.be.equal(true);
        expect(await web3.eth.getBalance(this.mock.address)).to.be.bignumber.equal('0');
        expect(await web3.eth.getBalance(this.receiver.address)).to.be.bignumber.equal(value);
      });

      it('vote with signature', async function () {
        const voterBySig = Wallet.generate();
        const voterBySigAddress = web3.utils.toChecksumAddress(voterBySig.getAddressString());

        const signature = (contract, message) =>
          getDomain(contract)
            .then(domain => ({
              primaryType: 'Ballot',
              types: {
                EIP712Domain: domainType(domain),
                Ballot: [
                  { name: 'proposalId', type: 'uint256' },
                  { name: 'support', type: 'uint8' },
                ],
              },
              domain,
              message,
            }))
            .then(data => ethSigUtil.signTypedMessage(voterBySig.getPrivateKey(), { data }))
            .then(fromRpcSig);

        await this.token.delegate(voterBySigAddress, { from: voter1 });

        // Run proposal
        await this.helper.propose();
        await this.helper.waitForSnapshot();
        expectEvent(await this.helper.vote({ support: Enums.VoteType.For, signature }), 'VoteCast', {
          voter: voterBySigAddress,
          support: Enums.VoteType.For,
        });
        await this.helper.waitForDeadline();
        await this.helper.execute();

        // After
        expect(await this.mock.hasVoted(this.proposal.id, owner)).to.be.equal(false);
        expect(await this.mock.hasVoted(this.proposal.id, voter1)).to.be.equal(false);
        expect(await this.mock.hasVoted(this.proposal.id, voter2)).to.be.equal(false);
        expect(await this.mock.hasVoted(this.proposal.id, voterBySigAddress)).to.be.equal(true);
      });

      it('send ethers', async function () {
        const empty = web3.utils.toChecksumAddress(web3.utils.randomHex(20));

        this.proposal = this.helper.setProposal(
          [
            {
              target: empty,
              value,
            },
          ],
          '<proposal description>',
        );

        // Before
        expect(await web3.eth.getBalance(this.mock.address)).to.be.bignumber.equal(value);
        expect(await web3.eth.getBalance(empty)).to.be.bignumber.equal('0');

        // Run proposal
        await this.helper.propose();
        await this.helper.waitForSnapshot();
        await this.helper.vote({ support: Enums.VoteType.For }, { from: voter1 });
        await this.helper.waitForDeadline();
        await this.helper.execute();

        // After
        expect(await web3.eth.getBalance(this.mock.address)).to.be.bignumber.equal('0');
        expect(await web3.eth.getBalance(empty)).to.be.bignumber.equal(value);
      });

      describe('should revert', function () {
        describe('on propose', function () {
          it('if proposal already exists', async function () {
            await this.helper.propose();
            await expectRevert(this.helper.propose(), 'Governor: proposal already exists');
          });
        });

        describe('on vote', function () {
          it('if proposal does not exist', async function () {
            await expectRevert(
              this.helper.vote({ support: Enums.VoteType.For }, { from: voter1 }),
              'Governor: unknown proposal id',
            );
          });

          it('if voting has not started', async function () {
            await this.helper.propose();
            await expectRevert(
              this.helper.vote({ support: Enums.VoteType.For }, { from: voter1 }),
              'Governor: vote not currently active',
            );
          });

          it('if support value is invalid', async function () {
            await this.helper.propose();
            await this.helper.waitForSnapshot();
            await expectRevert(
              this.helper.vote({ support: web3.utils.toBN('255') }),
              'GovernorVotingSimple: invalid value for enum VoteType',
            );
          });

          it('if vote was already casted', async function () {
            await this.helper.propose();
            await this.helper.waitForSnapshot();
            await this.helper.vote({ support: Enums.VoteType.For }, { from: voter1 });
            await expectRevert(
              this.helper.vote({ support: Enums.VoteType.For }, { from: voter1 }),
              'GovernorVotingSimple: vote already cast',
            );
          });

          it('if voting is over', async function () {
            await this.helper.propose();
            await this.helper.waitForDeadline();
            await expectRevert(
              this.helper.vote({ support: Enums.VoteType.For }, { from: voter1 }),
              'Governor: vote not currently active',
            );
          });
        });

        describe('on execute', function () {
          it('if proposal does not exist', async function () {
            await expectRevert(this.helper.execute(), 'Governor: unknown proposal id');
          });

          it('if quorum is not reached', async function () {
            await this.helper.propose();
            await this.helper.waitForSnapshot();
            await this.helper.vote({ support: Enums.VoteType.For }, { from: voter3 });
            await expectRevert(this.helper.execute(), 'Governor: proposal not successful');
          });

          it('if score not reached', async function () {
            await this.helper.propose();
            await this.helper.waitForSnapshot();
            await this.helper.vote({ support: Enums.VoteType.Against }, { from: voter1 });
            await expectRevert(this.helper.execute(), 'Governor: proposal not successful');
          });

          it('if voting is not over', async function () {
            await this.helper.propose();
            await this.helper.waitForSnapshot();
            await this.helper.vote({ support: Enums.VoteType.For }, { from: voter1 });
            await expectRevert(this.helper.execute(), 'Governor: proposal not successful');
          });

          it('if receiver revert without reason', async function () {
            this.proposal = this.helper.setProposal(
              [
                {
                  target: this.receiver.address,
                  data: this.receiver.contract.methods.mockFunctionRevertsNoReason().encodeABI(),
                },
              ],
              '<proposal description>',
            );

            await this.helper.propose();
            await this.helper.waitForSnapshot();
            await this.helper.vote({ support: Enums.VoteType.For }, { from: voter1 });
            await this.helper.waitForDeadline();
            await expectRevert(this.helper.execute(), 'Governor: call reverted without message');
          });

          it('if receiver revert with reason', async function () {
            this.proposal = this.helper.setProposal(
              [
                {
                  target: this.receiver.address,
                  data: this.receiver.contract.methods.mockFunctionRevertsReason().encodeABI(),
                },
              ],
              '<proposal description>',
            );

            await this.helper.propose();
            await this.helper.waitForSnapshot();
            await this.helper.vote({ support: Enums.VoteType.For }, { from: voter1 });
            await this.helper.waitForDeadline();
            await expectRevert(this.helper.execute(), 'CallReceiverMock: reverting');
          });

          it('if proposal was already executed', async function () {
            await this.helper.propose();
            await this.helper.waitForSnapshot();
            await this.helper.vote({ support: Enums.VoteType.For }, { from: voter1 });
            await this.helper.waitForDeadline();
            await this.helper.execute();
            await expectRevert(this.helper.execute(), 'Governor: proposal not successful');
          });
        });
      });

      describe('state', function () {
        it('Unset', async function () {
          await expectRevert(this.mock.state(this.proposal.id), 'Governor: unknown proposal id');
        });

        it('Pending & Active', async function () {
          await this.helper.propose();
          expect(await this.mock.state(this.proposal.id)).to.be.bignumber.equal(Enums.ProposalState.Pending);
          await this.helper.waitForSnapshot();
          expect(await this.mock.state(this.proposal.id)).to.be.bignumber.equal(Enums.ProposalState.Pending);
          await this.helper.waitForSnapshot(+1);
          expect(await this.mock.state(this.proposal.id)).to.be.bignumber.equal(Enums.ProposalState.Active);
        });

        it('Defeated', async function () {
          await this.helper.propose();
          await this.helper.waitForDeadline();
          expect(await this.mock.state(this.proposal.id)).to.be.bignumber.equal(Enums.ProposalState.Active);
          await this.helper.waitForDeadline(+1);
          expect(await this.mock.state(this.proposal.id)).to.be.bignumber.equal(Enums.ProposalState.Defeated);
        });

        it('Succeeded', async function () {
          await this.helper.propose();
          await this.helper.waitForSnapshot();
          await this.helper.vote({ support: Enums.VoteType.For }, { from: voter1 });
          await this.helper.waitForDeadline();
          expect(await this.mock.state(this.proposal.id)).to.be.bignumber.equal(Enums.ProposalState.Active);
          await this.helper.waitForDeadline(+1);
          expect(await this.mock.state(this.proposal.id)).to.be.bignumber.equal(Enums.ProposalState.Succeeded);
        });

        it('Executed', async function () {
          await this.helper.propose();
          await this.helper.waitForSnapshot();
          await this.helper.vote({ support: Enums.VoteType.For }, { from: voter1 });
          await this.helper.waitForDeadline();
          await this.helper.execute();
          expect(await this.mock.state(this.proposal.id)).to.be.bignumber.equal(Enums.ProposalState.Executed);
        });
      });

      describe('cancel', function () {
        describe('internal', function () {
          it('before proposal', async function () {
            await expectRevert(this.helper.cancel('internal'), 'Governor: unknown proposal id');
          });

          it('after proposal', async function () {
            await this.helper.propose();

            await this.helper.cancel('internal');
            expect(await this.mock.state(this.proposal.id)).to.be.bignumber.equal(Enums.ProposalState.Canceled);

            await this.helper.waitForSnapshot();
            await expectRevert(
              this.helper.vote({ support: Enums.VoteType.For }, { from: voter1 }),
              'Governor: vote not currently active',
            );
          });

          it('after vote', async function () {
            await this.helper.propose();
            await this.helper.waitForSnapshot();
            await this.helper.vote({ support: Enums.VoteType.For }, { from: voter1 });

            await this.helper.cancel('internal');
            expect(await this.mock.state(this.proposal.id)).to.be.bignumber.equal(Enums.ProposalState.Canceled);

            await this.helper.waitForDeadline();
            await expectRevert(this.helper.execute(), 'Governor: proposal not successful');
          });

          it('after deadline', async function () {
            await this.helper.propose();
            await this.helper.waitForSnapshot();
            await this.helper.vote({ support: Enums.VoteType.For }, { from: voter1 });
            await this.helper.waitForDeadline();

            await this.helper.cancel('internal');
            expect(await this.mock.state(this.proposal.id)).to.be.bignumber.equal(Enums.ProposalState.Canceled);

            await expectRevert(this.helper.execute(), 'Governor: proposal not successful');
          });

          it('after execution', async function () {
            await this.helper.propose();
            await this.helper.waitForSnapshot();
            await this.helper.vote({ support: Enums.VoteType.For }, { from: voter1 });
            await this.helper.waitForDeadline();
            await this.helper.execute();

            await expectRevert(this.helper.cancel('internal'), 'Governor: proposal not active');
          });
        });

        describe('public', function () {
          it('before proposal', async function () {
            await expectRevert(this.helper.cancel('external'), 'Governor: unknown proposal id');
          });

          it('after proposal', async function () {
            await this.helper.propose();

            await this.helper.cancel('external');
          });

          it('after proposal - restricted to proposer', async function () {
            await this.helper.propose();

            await expectRevert(this.helper.cancel('external', { from: owner }), 'Governor: only proposer can cancel');
          });

          it('after vote started', async function () {
            await this.helper.propose();
            await this.helper.waitForSnapshot(1); // snapshot + 1 block

            await expectRevert(this.helper.cancel('external'), 'Governor: too late to cancel');
          });

          it('after vote', async function () {
            await this.helper.propose();
            await this.helper.waitForSnapshot();
            await this.helper.vote({ support: Enums.VoteType.For }, { from: voter1 });

            await expectRevert(this.helper.cancel('external'), 'Governor: too late to cancel');
          });

          it('after deadline', async function () {
            await this.helper.propose();
            await this.helper.waitForSnapshot();
            await this.helper.vote({ support: Enums.VoteType.For }, { from: voter1 });
            await this.helper.waitForDeadline();

            await expectRevert(this.helper.cancel('external'), 'Governor: too late to cancel');
          });

          it('after execution', async function () {
            await this.helper.propose();
            await this.helper.waitForSnapshot();
            await this.helper.vote({ support: Enums.VoteType.For }, { from: voter1 });
            await this.helper.waitForDeadline();
            await this.helper.execute();

            await expectRevert(this.helper.cancel('external'), 'Governor: too late to cancel');
          });
        });
      });

      describe('proposal length', function () {
        it('empty', async function () {
          this.helper.setProposal([], '<proposal description>');
          await expectRevert(this.helper.propose(), 'Governor: empty proposal');
        });

        it('mismatch #1', async function () {
          this.helper.setProposal(
            {
              targets: [],
              values: [web3.utils.toWei('0')],
              data: [this.receiver.contract.methods.mockFunction().encodeABI()],
            },
            '<proposal description>',
          );
          await expectRevert(this.helper.propose(), 'Governor: invalid proposal length');
        });

        it('mismatch #2', async function () {
          this.helper.setProposal(
            {
              targets: [this.receiver.address],
              values: [],
              data: [this.receiver.contract.methods.mockFunction().encodeABI()],
            },
            '<proposal description>',
          );
          await expectRevert(this.helper.propose(), 'Governor: invalid proposal length');
        });

        it('mismatch #3', async function () {
          this.helper.setProposal(
            {
              targets: [this.receiver.address],
              values: [web3.utils.toWei('0')],
              data: [],
            },
            '<proposal description>',
          );
          await expectRevert(this.helper.propose(), 'Governor: invalid proposal length');
        });
      });

      describe('onlyGovernance updates', function () {
        it('setVotingDelay is protected', async function () {
          await expectRevert(this.mock.setVotingDelay('0'), 'Governor: onlyGovernance');
        });

        it('setVotingPeriod is protected', async function () {
          await expectRevert(this.mock.setVotingPeriod('32'), 'Governor: onlyGovernance');
        });

        it('setProposalThreshold is protected', async function () {
          await expectRevert(this.mock.setProposalThreshold('1000000000000000000'), 'Governor: onlyGovernance');
        });

        it('can setVotingDelay through governance', async function () {
          this.helper.setProposal(
            [
              {
                target: this.mock.address,
                data: this.mock.contract.methods.setVotingDelay('0').encodeABI(),
              },
            ],
            '<proposal description>',
          );

          await this.helper.propose();
          await this.helper.waitForSnapshot();
          await this.helper.vote({ support: Enums.VoteType.For }, { from: voter1 });
          await this.helper.waitForDeadline();

          expectEvent(await this.helper.execute(), 'VotingDelaySet', { oldVotingDelay: '4', newVotingDelay: '0' });

          expect(await this.mock.votingDelay()).to.be.bignumber.equal('0');
        });

        it('can setVotingPeriod through governance', async function () {
          this.helper.setProposal(
            [
              {
                target: this.mock.address,
                data: this.mock.contract.methods.setVotingPeriod('32').encodeABI(),
              },
            ],
            '<proposal description>',
          );

          await this.helper.propose();
          await this.helper.waitForSnapshot();
          await this.helper.vote({ support: Enums.VoteType.For }, { from: voter1 });
          await this.helper.waitForDeadline();

          expectEvent(await this.helper.execute(), 'VotingPeriodSet', { oldVotingPeriod: '16', newVotingPeriod: '32' });

          expect(await this.mock.votingPeriod()).to.be.bignumber.equal('32');
        });

        it('cannot setVotingPeriod to 0 through governance', async function () {
          this.helper.setProposal(
            [
              {
                target: this.mock.address,
                data: this.mock.contract.methods.setVotingPeriod('0').encodeABI(),
              },
            ],
            '<proposal description>',
          );

          await this.helper.propose();
          await this.helper.waitForSnapshot();
          await this.helper.vote({ support: Enums.VoteType.For }, { from: voter1 });
          await this.helper.waitForDeadline();

          await expectRevert(this.helper.execute(), 'GovernorSettings: voting period too low');
        });

        it('can setProposalThreshold to 0 through governance', async function () {
          this.helper.setProposal(
            [
              {
                target: this.mock.address,
                data: this.mock.contract.methods.setProposalThreshold('1000000000000000000').encodeABI(),
              },
            ],
            '<proposal description>',
          );

          await this.helper.propose();
          await this.helper.waitForSnapshot();
          await this.helper.vote({ support: Enums.VoteType.For }, { from: voter1 });
          await this.helper.waitForDeadline();

          expectEvent(await this.helper.execute(), 'ProposalThresholdSet', {
            oldProposalThreshold: '0',
            newProposalThreshold: '1000000000000000000',
          });

          expect(await this.mock.proposalThreshold()).to.be.bignumber.equal('1000000000000000000');
        });
      });

      describe('safe receive', function () {
        describe('ERC721', function () {
          const name = 'Non Fungible Token';
          const symbol = 'NFT';
          const tokenId = web3.utils.toBN(1);

          beforeEach(async function () {
            this.token = await ERC721.new(name, symbol);
            await this.token.$_mint(owner, tokenId);
          });

          it('can receive an ERC721 safeTransfer', async function () {
            await this.token.safeTransferFrom(owner, this.mock.address, tokenId, { from: owner });
          });
        });

        describe('ERC1155', function () {
          const uri = 'https://token-cdn-domain/{id}.json';
          const tokenIds = {
            1: web3.utils.toBN(1000),
            2: web3.utils.toBN(2000),
            3: web3.utils.toBN(3000),
          };

          beforeEach(async function () {
            this.token = await ERC1155.new(uri);
            await this.token.$_mintBatch(owner, Object.keys(tokenIds), Object.values(tokenIds), '0x');
          });

          it('can receive ERC1155 safeTransfer', async function () {
            await this.token.safeTransferFrom(
              owner,
              this.mock.address,
              ...Object.entries(tokenIds)[0], // id + amount
              '0x',
              { from: owner },
            );
          });

          it('can receive ERC1155 safeBatchTransfer', async function () {
            await this.token.safeBatchTransferFrom(
              owner,
              this.mock.address,
              Object.keys(tokenIds),
              Object.values(tokenIds),
              '0x',
              { from: owner },
            );
          });
        });
      });
    });
  }
});<|MERGE_RESOLUTION|>--- conflicted
+++ resolved
@@ -5,12 +5,7 @@
 const { fromRpcSig } = require('ethereumjs-util');
 
 const Enums = require('../helpers/enums');
-<<<<<<< HEAD
-const { getChainId } = require('../helpers/chainid');
-const { EIP712Domain } = require('../helpers/eip712');
-=======
 const { getDomain, domainType } = require('../helpers/eip712');
->>>>>>> 1642b663
 const { GovernorHelper } = require('../helpers/governance');
 const { clockFromReceipt } = require('../helpers/time');
 
@@ -32,6 +27,7 @@
   const [owner, proposer, voter1, voter2, voter3, voter4] = accounts;
 
   const name = 'OZ-Governor';
+  const version = '1';
   const tokenName = 'MockToken';
   const tokenSymbol = 'MTKN';
   const tokenSupply = web3.utils.toWei('100');
@@ -39,100 +35,16 @@
   const votingPeriod = web3.utils.toBN(16);
   const value = web3.utils.toWei('1');
 
-<<<<<<< HEAD
-  beforeEach(async function () {
-    this.chainId = await getChainId();
-    this.token = await Token.new(tokenName, tokenSymbol, tokenName, version);
-    this.mock = await Governor.new(
-      name, // name
-      votingDelay, // initialVotingDelay
-      votingPeriod, // initialVotingPeriod
-      0, // initialProposalThreshold
-      this.token.address, // tokenAddress
-      10, // quorumNumeratorValue
-    );
-    this.receiver = await CallReceiver.new();
-
-    this.helper = new GovernorHelper(this.mock);
-
-    await web3.eth.sendTransaction({ from: owner, to: this.mock.address, value });
-
-    await this.token.$_mint(owner, tokenSupply);
-    await this.helper.delegate({ token: this.token, to: voter1, value: web3.utils.toWei('10') }, { from: owner });
-    await this.helper.delegate({ token: this.token, to: voter2, value: web3.utils.toWei('7') }, { from: owner });
-    await this.helper.delegate({ token: this.token, to: voter3, value: web3.utils.toWei('5') }, { from: owner });
-    await this.helper.delegate({ token: this.token, to: voter4, value: web3.utils.toWei('2') }, { from: owner });
-
-    this.proposal = this.helper.setProposal(
-      [
-        {
-          target: this.receiver.address,
-          data: this.receiver.contract.methods.mockFunction().encodeABI(),
-          value,
-        },
-      ],
-      '<proposal description>',
-    );
-  });
-
-  shouldSupportInterfaces(['ERC165', 'ERC1155Receiver', 'Governor', 'GovernorWithParams']);
-
-  it('deployment check', async function () {
-    expect(await this.mock.name()).to.be.equal(name);
-    expect(await this.mock.token()).to.be.equal(this.token.address);
-    expect(await this.mock.votingDelay()).to.be.bignumber.equal(votingDelay);
-    expect(await this.mock.votingPeriod()).to.be.bignumber.equal(votingPeriod);
-    expect(await this.mock.quorum(0)).to.be.bignumber.equal('0');
-    expect(await this.mock.COUNTING_MODE()).to.be.equal('support=bravo&quorum=for,abstain');
-  });
-
-  it('nominal workflow', async function () {
-    // Before
-    expect(await this.mock.hasVoted(this.proposal.id, owner)).to.be.equal(false);
-    expect(await this.mock.hasVoted(this.proposal.id, voter1)).to.be.equal(false);
-    expect(await this.mock.hasVoted(this.proposal.id, voter2)).to.be.equal(false);
-    expect(await web3.eth.getBalance(this.mock.address)).to.be.bignumber.equal(value);
-    expect(await web3.eth.getBalance(this.receiver.address)).to.be.bignumber.equal('0');
-
-    // Run proposal
-    const txPropose = await this.helper.propose({ from: proposer });
-
-    expectEvent(txPropose, 'ProposalCreated', {
-      proposalId: this.proposal.id,
-      proposer,
-      targets: this.proposal.targets,
-      // values: this.proposal.values,
-      signatures: this.proposal.signatures,
-      calldatas: this.proposal.data,
-      startBlock: new BN(txPropose.receipt.blockNumber).add(votingDelay),
-      endBlock: new BN(txPropose.receipt.blockNumber).add(votingDelay).add(votingPeriod),
-      description: this.proposal.description,
-    });
-
-    await this.helper.waitForSnapshot();
-
-    expectEvent(
-      await this.helper.vote({ support: Enums.VoteType.For, reason: 'This is nice' }, { from: voter1 }),
-      'VoteCast',
-      {
-        voter: voter1,
-        support: Enums.VoteType.For,
-        reason: 'This is nice',
-        weight: web3.utils.toWei('10'),
-      },
-    );
-
-    expectEvent(await this.helper.vote({ support: Enums.VoteType.For }, { from: voter2 }), 'VoteCast', {
-      voter: voter2,
-      support: Enums.VoteType.For,
-      weight: web3.utils.toWei('7'),
-    });
-=======
   for (const { mode, Token } of TOKENS) {
     describe(`using ${Token._json.contractName}`, function () {
       beforeEach(async function () {
         this.chainId = await web3.eth.getChainId();
-        this.token = await Token.new(tokenName, tokenSymbol, tokenName);
+        try {
+          this.token = await Token.new(tokenName, tokenSymbol, tokenName, version);
+        } catch {
+          // ERC20VotesLegacyMock has a different construction that uses version='1' by default.
+          this.token = await Token.new(tokenName, tokenSymbol, tokenName);
+        }
         this.mock = await Governor.new(
           name, // name
           votingDelay, // initialVotingDelay
@@ -142,7 +54,6 @@
           10, // quorumNumeratorValue
         );
         this.receiver = await CallReceiver.new();
->>>>>>> 1642b663
 
         this.helper = new GovernorHelper(this.mock, mode);
 
