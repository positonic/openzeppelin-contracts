# <img src="logo.svg" alt="OpenZeppelin" height="40px">

[![Docs](https://img.shields.io/badge/docs-%F0%9F%93%84-blue)](https://docs.openzeppelin.com/contracts)
[![NPM Package](https://img.shields.io/npm/v/@openzeppelin/contracts.svg)](https://www.npmjs.org/package/@openzeppelin/contracts)
[![Coverage Status](https://codecov.io/gh/OpenZeppelin/openzeppelin-contracts/graph/badge.svg)](https://codecov.io/gh/OpenZeppelin/openzeppelin-contracts)

**A library for secure smart contract development.** Build on a solid foundation of community-vetted code.

 * Implementations of standards like [ERC20](https://docs.openzeppelin.com/contracts/erc20) and [ERC721](https://docs.openzeppelin.com/contracts/erc721).
 * Flexible [role-based permissioning](https://docs.openzeppelin.com/contracts/access-control) scheme.
 * Reusable [Solidity components](https://docs.openzeppelin.com/contracts/utilities) to build custom contracts and complex decentralized systems.
 * First-class integration with the [Gas Station Network](https://docs.openzeppelin.com/contracts/gsn) for systems with no gas fees!
 * [Audited](https://github.com/OpenZeppelin/openzeppelin-contracts/tree/master/audit) by leading security firms (_last full audit on v2.0.0_).

## Overview

### Installation

```console
$ npm install @openzeppelin/contracts
```

OpenZeppelin Contracts features a [stable API](https://docs.openzeppelin.com/contracts/releases-stability#api-stability), which means your contracts won't break unexpectedly when upgrading to a newer minor version.

### Usage

Once installed, you can use the contracts in the library by importing them:

```solidity
<<<<<<< HEAD
pragma solidity ^0.8.0;
=======
pragma solidity ^0.7.0;
>>>>>>> fa33fbce

import "@openzeppelin/contracts/token/ERC721/ERC721.sol";

contract MyCollectible is ERC721 {
    constructor() ERC721("MyCollectible", "MCO") {
    }
}
```

_If you're new to smart contract development, head to [Developing Smart Contracts](https://docs.openzeppelin.com/learn/developing-smart-contracts) to learn about creating a new project and compiling your contracts._

To keep your system secure, you should **always** use the installed code as-is, and neither copy-paste it from online sources, nor modify it yourself. The library is designed so that only the contracts and functions you use are deployed, so you don't need to worry about it needlessly increasing gas costs.

## Learn More

The guides in the [docs site](https://docs.openzeppelin.com/contracts) will teach about different concepts, and how to use the related contracts that OpenZeppelin Contracts provides:

* [Access Control](https://docs.openzeppelin.com/contracts/access-control): decide who can perform each of the actions on your system.
* [Tokens](https://docs.openzeppelin.com/contracts/tokens): create tradeable assets or collectives, and distribute them via [Crowdsales](https://docs.openzeppelin.com/contracts/crowdsales).
* [Gas Station Network](https://docs.openzeppelin.com/contracts/gsn): let your users interact with your contracts without having to pay for gas themselves.
* [Utilities](https://docs.openzeppelin.com/contracts/utilities): generic useful tools, including non-overflowing math, signature verification, and trustless paying systems.

The [full API](https://docs.openzeppelin.com/contracts/api/token/ERC20) is also thoroughly documented, and serves as a great reference when developing your smart contract application. You can also ask for help or follow Contracts's development in the [community forum](https://forum.openzeppelin.com).

Finally, you may want to take a look at the [guides on our blog](https://blog.openzeppelin.com/guides), which cover several common use cases and good practices.. The following articles provide great background reading, though please note, some of the referenced tools have changed as the tooling in the ecosystem continues to rapidly evolve.

* [The Hitchhiker’s Guide to Smart Contracts in Ethereum](https://blog.openzeppelin.com/the-hitchhikers-guide-to-smart-contracts-in-ethereum-848f08001f05) will help you get an overview of the various tools available for smart contract development, and help you set up your environment.
* [A Gentle Introduction to Ethereum Programming, Part 1](https://blog.openzeppelin.com/a-gentle-introduction-to-ethereum-programming-part-1-783cc7796094) provides very useful information on an introductory level, including many basic concepts from the Ethereum platform.
* For a more in-depth dive, you may read the guide [Designing the Architecture for Your Ethereum Application](https://blog.openzeppelin.com/designing-the-architecture-for-your-ethereum-application-9cec086f8317), which discusses how to better structure your application and its relationship to the real world.

## Security

This project is maintained by [OpenZeppelin](https://openzeppelin.com), and developed following our high standards for code quality and security. OpenZeppelin is meant to provide tested and community-audited code, but please use common sense when doing anything that deals with real money! We take no responsibility for your implementation decisions and any security problems you might experience.

The core development principles and strategies that OpenZeppelin is based on include: security in depth, simple and modular code, clarity-driven naming conventions, comprehensive unit testing, pre-and-post-condition sanity checks, code consistency, and regular audits.

The latest audit was done on October 2018 on version 2.0.0.

Please report any security issues you find to security@openzeppelin.org.

## Contribute

OpenZeppelin exists thanks to its contributors. There are many ways you can participate and help build high quality software. Check out the [contribution guide](CONTRIBUTING.md)!

## License

OpenZeppelin is released under the [MIT License](LICENSE).<|MERGE_RESOLUTION|>--- conflicted
+++ resolved
@@ -27,11 +27,7 @@
 Once installed, you can use the contracts in the library by importing them:
 
 ```solidity
-<<<<<<< HEAD
 pragma solidity ^0.8.0;
-=======
-pragma solidity ^0.7.0;
->>>>>>> fa33fbce
 
 import "@openzeppelin/contracts/token/ERC721/ERC721.sol";
 
